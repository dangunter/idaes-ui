--- conflicted
+++ resolved
@@ -65,11 +65,7 @@
             runner-image: ubuntu-20.04
           - os: win64
             runner-image: windows-2022
-<<<<<<< HEAD
-    steps:
-=======
     steps:  
->>>>>>> 18474b89
       - uses: IDAES/idaes-ui/.github/actions/install@main
         with:
           variant: ${{ matrix.install-variant }}
@@ -118,21 +114,11 @@
             package.json
             package-lock.json
             cypress.config.js
-<<<<<<< HEAD
-=======
             
->>>>>>> 18474b89
       - name: Install node packages
         run: npm install
 
       - name: Start UI
-<<<<<<< HEAD
-        run: npm run ui & echo "UI Server started"
-      - name: Cypress run
-        uses: cypress-io/github-action@v5
-        with:
-          wait-on-timeout: 20
-=======
         run: |
           python -m idaes_ui.fv.example & 
           sleep 30
@@ -141,7 +127,6 @@
         uses: cypress-io/github-action@v5
         with:
           wait-on-timeout: 50
->>>>>>> 18474b89
           command: npm run test
           browser: chrome
       - name: Upload screenshots
