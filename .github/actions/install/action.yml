name: Set up IDAES
description: Install IDAES and extensions

inputs:

  variant:
    description: "Which installation variant to use. Choices: standard (default); dev"
    required: false
    default: standard

  python-version:
    description: "Python version to use for installation"
    required: true

  conda-environment:
    description: "Name of the Conda environment to use for installation."
    required: false
    default: idaes-ui-env

  info-packages:
    description: Packages to show info for
    required: false
    default: pyomo idaes-pse idaes-ui

runs:
  using: "composite"
  steps:

    - name: Set up Conda environment
      uses: conda-incubator/setup-miniconda@v2.3.0
      with:
        activate-environment: ${{ inputs.conda-environment }}
        python-version: ${{ inputs.python-version }}

    - name: Check out repository
      if: inputs.variant == 'dev'
      uses: actions/checkout@v3
<<<<<<< HEAD
=======
    - name: install current repository
      run: pip install .
>>>>>>> 18474b89
    - name: Install using pip (requirements-dev.txt)
      if: inputs.variant == 'dev'
      shell: bash -l {0}
      run: pip install --progress-bar off -r requirements-dev.txt

    - name: Install using pip (git+... URL)
      if: inputs.variant == 'standard'
      shell: bash -l {0}
      env:
        _pip_install_url: ${{ github.server_url }}/${{ github.repository }}@${{ github.ref }}
      run: |
<<<<<<< HEAD
        pip install --progress-bar off -r requirements-dev.txt

    - name: Install using pip (git+... URL)
      if: inputs.variant == 'standard'
=======
        pip install --progress-bar off "git+$_pip_install_url"
      
    - name: Install extensions
>>>>>>> 18474b89
      shell: bash -l {0}
      env:
        _pip_install_url: ${{ github.server_url }}/${{ github.repository }}@${{ github.ref }}
      run: |
<<<<<<< HEAD
        pip install --progress-bar off "git+$_pip_install_url" idaes-pse pytest

    - name: Install extensions
      shell: bash -l {0}
      run: |
=======
>>>>>>> 18474b89
        echo '::group::Output of "idaes get-extensions" command'
        idaes get-extensions --verbose
        echo '::endgroup::'

    - name: Display environment info
      shell: bash -l {0}
      run: |
        echo '::group::Output of "conda list"'
        conda list
        echo '::endgroup::'
        echo '::group::Output of "pip list"'
        pip list
        echo '::endgroup::'
        echo '::group::Output of "pip show ${{ inputs.info-packages }}"'
        pip show ${{ inputs.info-packages }}
        echo '::endgroup::'<|MERGE_RESOLUTION|>--- conflicted
+++ resolved
@@ -35,11 +35,6 @@
     - name: Check out repository
       if: inputs.variant == 'dev'
       uses: actions/checkout@v3
-<<<<<<< HEAD
-=======
-    - name: install current repository
-      run: pip install .
->>>>>>> 18474b89
     - name: Install using pip (requirements-dev.txt)
       if: inputs.variant == 'dev'
       shell: bash -l {0}
@@ -51,28 +46,19 @@
       env:
         _pip_install_url: ${{ github.server_url }}/${{ github.repository }}@${{ github.ref }}
       run: |
-<<<<<<< HEAD
         pip install --progress-bar off -r requirements-dev.txt
 
     - name: Install using pip (git+... URL)
       if: inputs.variant == 'standard'
-=======
-        pip install --progress-bar off "git+$_pip_install_url"
-      
-    - name: Install extensions
->>>>>>> 18474b89
       shell: bash -l {0}
       env:
         _pip_install_url: ${{ github.server_url }}/${{ github.repository }}@${{ github.ref }}
       run: |
-<<<<<<< HEAD
         pip install --progress-bar off "git+$_pip_install_url" idaes-pse pytest
 
     - name: Install extensions
       shell: bash -l {0}
       run: |
-=======
->>>>>>> 18474b89
         echo '::group::Output of "idaes get-extensions" command'
         idaes get-extensions --verbose
         echo '::endgroup::'
