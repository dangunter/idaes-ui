#################################################################################
# The Institute for the Design of Advanced Energy Systems Integrated Platform
# Framework (IDAES IP) was produced under the DOE Institute for the
# Design of Advanced Energy Systems (IDAES).
#
# Copyright (c) 2018-2023 by the software owners: The Regents of the
# University of California, through Lawrence Berkeley National Laboratory,
# National Technology & Engineering Solutions of Sandia, LLC, Carnegie Mellon
# University, West Virginia University Research Corporation, et al.
# All rights reserved.  Please see the files COPYRIGHT.md and LICENSE.md
# for full copyright and license information.
#################################################################################
import copy
from importlib import resources
import json
from pathlib import Path
import pytest

from idaes.models.unit_models import Heater, PressureChanger, HeatExchanger
from pyomo.environ import TransformationFactory, ConcreteModel
from idaes.core import FlowsheetBlock
from idaes.models.properties.general_helmholtz import helmholtz_available

from .shared import dict_diff

from idaes_ui.fv.flowsheet import FlowsheetSerializer, FlowsheetDiff
from idaes_ui.fv import validate_flowsheet
from idaes_ui.fv.tests import flowsheets as test_flowsheets

# === Sample data ===

test_dir = Path(__file__).parent

base_model = {
    "model": {"id": "Model1", "unit_models": {}, "arcs": {}},
    "cells": {},
    "routing_config": {},
}


@pytest.fixture
def models():
    # Build a series of models where each has one more component than
    # the last, and the arcs connect the components in a loop
    models = {}
    unit_types = "mixer", "heater", "stoichiometric_reactor"
    for n in range(1, len(unit_types) + 1):
        model = copy.deepcopy(base_model)
        m = model["model"]
        m["id"] = f"Model{n}"
        m["unit_models"] = {}
        for unit_num in range(n):
            m["unit_models"][f"U{unit_num}"] = {
                "type": unit_types[unit_num],
                "image": unit_types[unit_num] + ".svg",
            }
        m["arcs"] = {}
        if n > 1:
            for arc_num in range(n):
                unit_num = arc_num
                m["arcs"][f"A{arc_num}"] = {
                    "source": f"U{unit_num}",
                    "dest": f"U{(unit_num + 1) % n}",
                    "label": f"stream {arc_num}",
                }
        # add minimal cells for each unit model and arc
        c = model["cells"] = []
        for key, value in m["unit_models"].items():
            c.append(
                {
                    "id": key,
                    "attrs": {
                        "image": {"xlinkHref": "image.svg"},
                        "root": {"title": "TITLE"},
                    },
                }
            )
        for key, value in m["arcs"].items():
            c.append(
                {
                    "id": key,
                    "source": {"id": value["source"]},
                    "target": {"id": value["dest"]},
                    "labels": [{"attrs": {"text": {"text": "LABEL"}}}],
                }
            )
        # done
        models[n] = model
    return models


@pytest.fixture(scope="module")
def demo_flowsheet():
    return test_flowsheets.demo_flowsheet()


def _get_demo_flowsheet():
    return test_flowsheets.demo_flowsheet()


@pytest.fixture(scope="module")
def flash_flowsheet():
    return test_flowsheets.flash_flowsheet()


def _get_flash_flowsheet():
    return test_flowsheets.flash_flowsheet()


def _get_boiler_flowsheet():
    import idaes.models_extra.power_generation.flowsheets.supercritical_power_plant.boiler_subflowsheet_build as blr

    m, solver = blr.main()
    return m.fs


# === Tests ===


@pytest.mark.unit
def test_merge(models):
    """Test the FlowsheetDiff output from the .merge() function."""
    num_models = len(models)

    # With N models, in increasing complexity, test the results of merging
    # each with with the next, including the last with the first.
    for i in range(num_models):
        next_i = (i + 1) % num_models
        old, new = models[i + 1], models[next_i + 1]
        merged = FlowsheetDiff(old, new).merged(do_copy=bool(i % 2))
        assert merged["model"] == new["model"]
        sources, dests, units = [], [], []
        for item in merged["cells"]:
            id_ = item["id"]
            if "source" in item:  # arc
                sources.append(item["source"])
                dests.append(item["target"])
            else:  # unit model
                units.append(id_)
        # Each unit ID will show up exactly once in each of these sets, except
        # when we wrap around to the start where there are no arcs
        expect_unit_ids = sorted([f"U{n}" for n in range(0, next_i + 1)])
        assert expect_unit_ids == sorted(units)
        if next_i == 0:
            assert sources == []
            assert dests == []
        else:
            assert expect_unit_ids == sorted([x["id"] for x in sources])
            assert expect_unit_ids == sorted([x["id"] for x in dests])

    # Test the results of merging each with a changed version of itself
    for i in range(1, num_models + 1):
        old, new = models[i], copy.deepcopy(models[i])
        m = new["model"]
        for key in m["unit_models"]:
            m["unit_models"][key]["image"] = "changed.svg"
        for key in m["arcs"]:
            m["arcs"][key]["label"] = "changed"
        merged = FlowsheetDiff(old, new).merged()
        assert merged["model"] == new["model"]
        for cell in merged["cells"]:
            if "source" in cell:
                # see if label was copied into layout
                assert cell["labels"][0]["attrs"]["text"]["text"] == "changed"
            else:
                assert cell["attrs"]["image"]["xlinkHref"] == "changed.svg"


@pytest.mark.unit
def test_validate_flowsheet(models):
    # these have a type error since they are not iterable at all
    pytest.raises(TypeError, validate_flowsheet, None)
    pytest.raises(TypeError, validate_flowsheet, 123)
    # these are missing the top-level keys (but are sort of iterable, so no type error)
    assert validate_flowsheet("hello")[0] is False
    assert validate_flowsheet([])[0] is False
    # empty one fails
    assert validate_flowsheet({})[0] is False
    # the minimal ones we manually constructed will pass
    for model in models.values():
        assert validate_flowsheet(model)[0]
    # now try tweaks on the minimal ones
    m = models[2]["model"]
    # remove image
    image = m["unit_models"]["U1"]["image"]
    del m["unit_models"]["U1"]["image"]
    assert validate_flowsheet(m)[0] is False
    m["unit_models"]["U1"]["image"] = image  # restore it
    # mess up a unit model ID
    m["unit_models"]["U-FOO"] = m["unit_models"]["U1"]
    del m["unit_models"]["U1"]
    assert validate_flowsheet(m)[0] is False
    m["unit_models"]["U1"] = m["unit_models"]["U-FOO"]
    del m["unit_models"]["U-FOO"]
    # mess up an arc ID
    m["arcs"]["A-FOO"] = m["arcs"]["A1"]
    del m["arcs"]["A1"]
    assert validate_flowsheet(m)[0] is False
    m["arcs"]["A1"] = m["arcs"]["A-FOO"]
    del m["arcs"]["A-FOO"]


def _canonicalize(d: dict) -> dict:
    d = json.loads(json.dumps(d, sort_keys=True))
    for cell in d["cells"]:
        if "ports" in cell:
            items = cell["ports"]["items"]
            cell["ports"]["items"] = sorted(items, key=lambda x: x["id"])
        if "position" in cell:
            cell.pop("position")
    return d


@pytest.mark.parametrize(
    "id_,make_flowsheet,serialized_file_name",
    [
        ("demo", _get_demo_flowsheet, "demo_flowsheet.json"),
        ("demo", _get_flash_flowsheet, "flash_flowsheet.json"),
<<<<<<< HEAD
#        ("boiler", _get_boiler_flowsheet, "serialized_boiler_flowsheet.json"),
=======
        #        ("boiler", _get_boiler_flowsheet, "serialized_boiler_flowsheet.json"),
>>>>>>> 18474b89
    ],
    ids=lambda obj: getattr(obj, "__qualname__", str(obj)),
)
def test_flowsheet_serializer(
    id_: str, make_flowsheet: callable, serialized_file_name: str
):
    fs = make_flowsheet()
    test_dict = FlowsheetSerializer(fs, id_).as_dict()
    reference_dict = json.loads(resources.read_text(__package__, serialized_file_name))

    test_dict = _canonicalize(test_dict)
    reference_dict = _canonicalize(reference_dict)
    assert test_dict == reference_dict


# print("---")
# print(f"Generated data (JSON):\n{test_json}")
# print("---")
# print(f"Expected data (JSON):\n{stored_json}")


def _show_json(test=None, stored=None):
    import sys

    print("-" * 60)
    print("TEST VALUE")
    json.dump(test, sys.stdout)
    print()
    print("-" * 60)
    print("STORED VALUE")
    json.dump(stored, sys.stdout)


# create invalidFlowsheet as test instead of ConcreteModel, ConcreteModel has component_objs
class InvalidFlowsheet:
    """A mock flowsheet object without the 'component_objects' method."""

    pass


@pytest.mark.unit
def test_flowsheet_serializer_invalid():
    m = InvalidFlowsheet()
    pytest.raises(ValueError, FlowsheetSerializer, m, "bad")


@pytest.mark.unit
@pytest.mark.skipif(not helmholtz_available(), reason="General Helmholtz not available")
def test_flowsheet_serializer_get_unit_model_type():
    from idaes.core import MaterialBalanceType
    from idaes.models.unit_models.pressure_changer import (
        ThermodynamicAssumption,
    )
    from idaes.models.unit_models.heat_exchanger import (
        delta_temperature_underwood_callback,
    )
    from idaes.models.properties import iapws95
    from pyomo.environ import Set

    # flowsheet
    m = ConcreteModel(name="My Model")
    m.fs = FlowsheetBlock(dynamic=False)
    m.fs.prop_water = iapws95.Iapws95ParameterBlock(
        phase_presentation=iapws95.PhaseType.LG
    )

    # add & test scalar unit model
    m.fs.cond_pump = PressureChanger(
        property_package=m.fs.prop_water,
        material_balance_type=MaterialBalanceType.componentTotal,
        thermodynamic_assumption=ThermodynamicAssumption.pump,
    )
    unit_type = FlowsheetSerializer.get_unit_model_type(m.fs.cond_pump)
    assert unit_type == "pressure_changer"

    # add & test indexed unit model
    m.set_fwh = Set(initialize=[1, 2, 3, 4, 6, 7, 8])
    m.fs.fwh = HeatExchanger(
        m.set_fwh,
        delta_temperature_callback=delta_temperature_underwood_callback,
        hot_side={
            "property_package": m.fs.prop_water,
            "material_balance_type": MaterialBalanceType.componentTotal,
            "has_pressure_change": True,
        },
        cold_side={
            "property_package": m.fs.prop_water,
            "material_balance_type": MaterialBalanceType.componentTotal,
            "has_pressure_change": True,
        },
    )
    unit_type = FlowsheetSerializer.get_unit_model_type(m.fs.fwh)
    assert unit_type == "heat_exchanger"<|MERGE_RESOLUTION|>--- conflicted
+++ resolved
@@ -216,11 +216,7 @@
     [
         ("demo", _get_demo_flowsheet, "demo_flowsheet.json"),
         ("demo", _get_flash_flowsheet, "flash_flowsheet.json"),
-<<<<<<< HEAD
-#        ("boiler", _get_boiler_flowsheet, "serialized_boiler_flowsheet.json"),
-=======
         #        ("boiler", _get_boiler_flowsheet, "serialized_boiler_flowsheet.json"),
->>>>>>> 18474b89
     ],
     ids=lambda obj: getattr(obj, "__qualname__", str(obj)),
 )
