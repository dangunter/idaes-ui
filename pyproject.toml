--- conflicted
+++ resolved
@@ -51,16 +51,7 @@
 # Just for developers (they should also add 'jb')
 dev = [
     # For adding copyright headers (see addheader.yml and the readme)
-<<<<<<< HEAD
-    "addheader >= 0.3.0",
-    # Get IDAES from main branch in Github
-    "idaes-pse @ git+https://github.com/IDAES/idaes-pse",
-    # Documentation
-    "sphinx",
-    "myst-parser"
-=======
     "addheader >= 0.3.0"
->>>>>>> 5ad8cfee
 ]
 # For packaging
 pkg = [
