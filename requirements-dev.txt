--- conflicted
+++ resolved
@@ -1,7 +1,4 @@
 --editable .[dev]
 idaes-pse @ git+https://github.com/IDAES/idaes-pse@main
-<<<<<<< HEAD
 pydantic~=2.0
-=======
-pytest-icdiff >= 0.7  # readable dict diffs for test_flowsheet and others
->>>>>>> c33aa2ba
+pytest-icdiff >= 0.7  # readable dict diffs for test_flowsheet and others