# Byte-compiled / optimized / DLL files
__pycache__/
*.py[cod]
*$py.class

# C extensions
*.so

# Distribution / packaging
.Python
build/
develop-eggs/
dist/
!IDAES-UI/dist/
downloads/
eggs/
.eggs/
lib64/
parts/
sdist/
var/
wheels/
pip-wheel-metadata/
share/python-wheels/
*.egg-info/
.installed.cfg
*.egg
MANIFEST
node_modules/



# PyInstaller
#  Usually these files are written by a python script from a template
#  before PyInstaller builds the exe, so as to inject date/other infos into it.
*.manifest
*.spec

# Installer logs
pip-log.txt
pip-delete-this-directory.txt

# Unit test / coverage reports
htmlcov/
.tox/
.nox/
.coverage
.coverage.*
.cache
nosetests.xml
coverage.xml
*.cover
*.py,cover
.hypothesis/
.pytest_cache/
node_modules/

# Translations
*.mo
*.pot

# Django stuff:
*.log
local_settings.py
db.sqlite3
db.sqlite3-journal

# Flask stuff:
instance/
.webassets-cache

# Scrapy stuff:
.scrapy

# Sphinx documentation
docs/_build/

# PyBuilder
target/

# Jupyter Notebook
.ipynb_checkpoints

# IPython
profile_default/
ipython_config.py

# pyenv
.python-version

# pipenv
#   According to pypa/pipenv#598, it is recommended to include Pipfile.lock in version control.
#   However, in case of collaboration, if having platform-specific dependencies or dependencies
#   having no cross-platform support, pipenv may install dependencies that don't work, or not
#   install all needed dependencies.
#Pipfile.lock

# PEP 582; used by e.g. github.com/David-OConnor/pyflow
__pypackages__/

# Celery stuff
celerybeat-schedule
celerybeat.pid

# SageMath parsed files
*.sage.py

# Environments
.env
.venv
env/
venv/
ENV/
env.bak/
venv.bak/

# Spyder project settings
.spyderproject
.spyproject

# Rope project settings
.ropeproject

# mkdocs documentation
/site

# mypy
.mypy_cache/
.dmypy.json
dmypy.json

# Pyre type checker
.pyre/

#For Mac
.DS_Store

# auto generated files
sample_visualization.json
<<<<<<< HEAD
shared_variable.json

# cypress
screenshots/
=======
shared_variable.json
>>>>>>> 4e9e64bb
<|MERGE_RESOLUTION|>--- conflicted
+++ resolved
@@ -137,11 +137,7 @@
 
 # auto generated files
 sample_visualization.json
-<<<<<<< HEAD
 shared_variable.json
 
 # cypress
-screenshots/
-=======
-shared_variable.json
->>>>>>> 4e9e64bb
+screenshots